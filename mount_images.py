--- conflicted
+++ resolved
@@ -63,16 +63,14 @@
         print "[-] {0} does not support mounting read-write! Will mount read-only.".format(args.method)
         args.read_write = False
 
-<<<<<<< HEAD
     # Reconstruct implies use of fsstat
     if args.reconstruct:
         args.stats = True
-=======
+
     if args.stats and not util.command_exists('fsstat'):
         print "[-] To obtain stats, the fsstat command is used (part of sleuthkit package), but is not installed. " \
               "Stats will not be obtained during this session."
         args.stats = False
->>>>>>> 496c614b
 
     for num, image in enumerate(args.images):
         if not os.path.exists(image):
@@ -622,13 +620,8 @@
                 self.process = subprocess.Popen(cmd, stdout=subprocess.PIPE, stderr=subprocess.PIPE)
                 self.stdout, self.stderr = self.process.communicate()
 
-<<<<<<< HEAD
                 frag_size = frag_range = block_size = block_range = 0
-                for line in stdout.splitlines(False):
-=======
-                lastmountpoint = frag_size = frag_range = block_size = block_range = 0
                 for line in self.stdout.splitlines(False):
->>>>>>> 496c614b
                     if line.startswith("File System Type:"):
                         self.partition.fstype = line[line.index(':') + 2:]
                     if line.startswith("Last Mount Point:") or line.startswith("Last mounted on:"):
